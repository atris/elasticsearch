--- conflicted
+++ resolved
@@ -176,11 +176,8 @@
                         .endObject()),
                 XContentType.JSON));
         MapperParsingException e = expectThrows(MapperParsingException.class, runnable);
-<<<<<<< HEAD
-        assertThat(e.getCause().getMessage(), containsString("could not parse input [2016-03-99]"));
-=======
-        assertThat(e.getCause().getMessage(), containsString("failed to parse date field [2016-03-99]"));
->>>>>>> c4f43780
+        assertThat(e.getCause().getMessage(),
+            containsString("failed to parse date field [2016-03-99] with format [strict_date_optional_time||epoch_millis]"));
 
         mapping = Strings.toString(XContentFactory.jsonBuilder().startObject().startObject("type")
                 .startObject("properties").startObject("field").field("type", "date")
