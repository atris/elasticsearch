/*
 * Licensed to Elasticsearch under one or more contributor
 * license agreements. See the NOTICE file distributed with
 * this work for additional information regarding copyright
 * ownership. Elasticsearch licenses this file to you under
 * the Apache License, Version 2.0 (the "License"); you may
 * not use this file except in compliance with the License.
 * You may obtain a copy of the License at
 *
 *    http://www.apache.org/licenses/LICENSE-2.0
 *
 * Unless required by applicable law or agreed to in writing,
 * software distributed under the License is distributed on an
 * "AS IS" BASIS, WITHOUT WARRANTIES OR CONDITIONS OF ANY
 * KIND, either express or implied.  See the License for the
 * specific language governing permissions and limitations
 * under the License.
 */

package org.elasticsearch.index.query;

import org.elasticsearch.common.geo.GeoHashUtils;
import org.elasticsearch.common.geo.GeoPoint;
import org.elasticsearch.common.xcontent.XContentBuilder;

import java.io.IOException;

public class GeoBoundingBoxQueryBuilder extends AbstractQueryBuilder<GeoBoundingBoxQueryBuilder> {

    public static final String NAME = "geo_bbox";

    public static final String TOP_LEFT = GeoBoundingBoxQueryParser.TOP_LEFT;
    public static final String BOTTOM_RIGHT = GeoBoundingBoxQueryParser.BOTTOM_RIGHT;

    private static final int TOP = 0;
    private static final int LEFT = 1;
    private static final int BOTTOM = 2;
    private static final int RIGHT = 3;

    private final String name;

    private double[] box = {Double.NaN, Double.NaN, Double.NaN, Double.NaN};

    private String type;
    private Boolean coerce;
    private Boolean ignoreMalformed;

    static final GeoBoundingBoxQueryBuilder PROTOTYPE = new GeoBoundingBoxQueryBuilder(null);

    public GeoBoundingBoxQueryBuilder(String name) {
        this.name = name;
    }

    /**
     * Adds top left point.
     *
     * @param lat The latitude
     * @param lon The longitude
     */
    public GeoBoundingBoxQueryBuilder topLeft(double lat, double lon) {
        box[TOP] = lat;
        box[LEFT] = lon;
        return this;
    }

    public GeoBoundingBoxQueryBuilder topLeft(GeoPoint point) {
        return topLeft(point.lat(), point.lon());
    }

    public GeoBoundingBoxQueryBuilder topLeft(String geohash) {
        return topLeft(GeoHashUtils.decode(geohash));
    }

    /**
     * Adds bottom right corner.
     *
     * @param lat The latitude
     * @param lon The longitude
     */
    public GeoBoundingBoxQueryBuilder bottomRight(double lat, double lon) {
        box[BOTTOM] = lat;
        box[RIGHT] = lon;
        return this;
    }

    public GeoBoundingBoxQueryBuilder bottomRight(GeoPoint point) {
        return bottomRight(point.lat(), point.lon());
    }

    public GeoBoundingBoxQueryBuilder bottomRight(String geohash) {
        return bottomRight(GeoHashUtils.decode(geohash));
    }

    /**
     * Adds bottom left corner.
     *
     * @param lat The latitude
     * @param lon The longitude
     */
    public GeoBoundingBoxQueryBuilder bottomLeft(double lat, double lon) {
        box[BOTTOM] = lat;
        box[LEFT] = lon;
        return this;
    }

    public GeoBoundingBoxQueryBuilder bottomLeft(GeoPoint point) {
        return bottomLeft(point.lat(), point.lon());
    }

    public GeoBoundingBoxQueryBuilder bottomLeft(String geohash) {
        return bottomLeft(GeoHashUtils.decode(geohash));
    }

    /**
     * Adds top right point.
     *
     * @param lat The latitude
     * @param lon The longitude
     */
    public GeoBoundingBoxQueryBuilder topRight(double lat, double lon) {
        box[TOP] = lat;
        box[RIGHT] = lon;
        return this;
    }

    public GeoBoundingBoxQueryBuilder topRight(GeoPoint point) {
        return topRight(point.lat(), point.lon());
    }

    public GeoBoundingBoxQueryBuilder topRight(String geohash) {
        return topRight(GeoHashUtils.decode(geohash));
    }

    /**
<<<<<<< HEAD
=======
     * Sets the filter name for the filter that can be used when searching for matched_filters per hit.
     */
    public GeoBoundingBoxQueryBuilder queryName(String queryName) {
        this.queryName = queryName;
        return this;
    }

    public GeoBoundingBoxQueryBuilder coerce(boolean coerce) {
        this.coerce = coerce;
        return this;
    }

    public GeoBoundingBoxQueryBuilder ignoreMalformed(boolean ignoreMalformed) {
        this.ignoreMalformed = ignoreMalformed;
        return this;
    }

    /**
>>>>>>> 34635a4b
     * Sets the type of executing of the geo bounding box. Can be either `memory` or `indexed`. Defaults
     * to `memory`.
     */
    public GeoBoundingBoxQueryBuilder type(String type) {
        this.type = type;
        return this;
    }

    @Override
    protected void doXContent(XContentBuilder builder, Params params) throws IOException {
        // check values
        if(Double.isNaN(box[TOP])) {
            throw new IllegalArgumentException("geo_bounding_box requires top latitude to be set");
        } else if(Double.isNaN(box[BOTTOM])) {
            throw new IllegalArgumentException("geo_bounding_box requires bottom latitude to be set");
        } else if(Double.isNaN(box[RIGHT])) {
            throw new IllegalArgumentException("geo_bounding_box requires right longitude to be set");
        } else if(Double.isNaN(box[LEFT])) {
            throw new IllegalArgumentException("geo_bounding_box requires left longitude to be set");
        }

        builder.startObject(NAME);

        builder.startObject(name);
        builder.array(TOP_LEFT, box[LEFT], box[TOP]);
        builder.array(BOTTOM_RIGHT, box[RIGHT], box[BOTTOM]);
        builder.endObject();

        if (type != null) {
            builder.field("type", type);
        }
        if (coerce != null) {
            builder.field("coerce", coerce);
        }
        if (ignoreMalformed != null) {
            builder.field("ignore_malformed", ignoreMalformed);
        }

        printBoostAndQueryName(builder);

        builder.endObject();
    }

    @Override
    public String getWriteableName() {
        return NAME;
    }
}<|MERGE_RESOLUTION|>--- conflicted
+++ resolved
@@ -131,16 +131,6 @@
         return topRight(GeoHashUtils.decode(geohash));
     }
 
-    /**
-<<<<<<< HEAD
-=======
-     * Sets the filter name for the filter that can be used when searching for matched_filters per hit.
-     */
-    public GeoBoundingBoxQueryBuilder queryName(String queryName) {
-        this.queryName = queryName;
-        return this;
-    }
-
     public GeoBoundingBoxQueryBuilder coerce(boolean coerce) {
         this.coerce = coerce;
         return this;
@@ -152,7 +142,6 @@
     }
 
     /**
->>>>>>> 34635a4b
      * Sets the type of executing of the geo bounding box. Can be either `memory` or `indexed`. Defaults
      * to `memory`.
      */
